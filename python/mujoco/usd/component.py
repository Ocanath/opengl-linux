# Copyright 2024 DeepMind Technologies Limited
#
# Licensed under the Apache License, Version 2.0 (the "License");
# you may not use this file except in compliance with the License.
# You may obtain a copy of the License at
#
#     http://www.apache.org/licenses/LICENSE-2.0
#
# Unless required by applicable law or agreed to in writing, software
# distributed under the License is distributed on an "AS IS" BASIS,
# WITHOUT WARRANTIES OR CONDITIONS OF ANY KIND, either express or implied.
# See the License for the specific language governing permissions and
# limitations under the License.
# ==============================================================================
from typing import List, Optional, Tuple

import mujoco
import mujoco.usd.utils
import numpy as np

# TODO: b/288149332 - Remove once USD Python Binding works well with pytype.
# pytype: disable=module-attr
from open3d import open3d as o3d
from pxr import Gf
from pxr import Sdf
from pxr import Usd
from pxr import UsdGeom
from pxr import UsdLux
from pxr import UsdShade
from pxr import Vt


class USDMesh:

  def __init__(
      self,
      stage: Usd.Stage,
      model: mujoco.MjModel,
      geom: mujoco.MjvGeom,
<<<<<<< HEAD
      objid: str,
=======
      obj_name: str,
>>>>>>> 7013c288
      dataid: int,
      rgba: np.ndarray = np.array([1, 1, 1, 1]),
      texture_file: Optional[str] = None,
  ):
    self.stage = stage
    self.model = model
    self.geom = geom
    self.obj_name = obj_name
    self.rgba = rgba
    self.dataid = dataid
    self.texture_file = texture_file

    xform_path = f"/World/Mesh_Xform_{obj_name}"
    mesh_path = f"{xform_path}/Mesh_{obj_name}"
    self.usd_xform = UsdGeom.Xform.Define(stage, xform_path)
    self.usd_mesh = UsdGeom.Mesh.Define(stage, mesh_path)
    self.usd_prim = stage.GetPrimAtPath(mesh_path)

    # setting mesh structure properties
    mesh_vert, mesh_face, mesh_facenum = self._get_mesh_geometry()
    self.usd_mesh.GetPointsAttr().Set(mesh_vert)
    self.usd_mesh.GetFaceVertexCountsAttr().Set(
        [3 for _ in range(mesh_facenum)]
    )
    self.usd_mesh.GetFaceVertexIndicesAttr().Set(mesh_face)

    # setting mesh uv properties
    mesh_texcoord, mesh_facetexcoord = self._get_uv_geometry()
    self.texcoords = UsdGeom.PrimvarsAPI(self.usd_mesh).CreatePrimvar(
        "UVMap", Sdf.ValueTypeNames.TexCoord2fArray, UsdGeom.Tokens.faceVarying
    )
    self.texcoords.Set(mesh_texcoord)
    self.texcoords.SetIndices(Vt.IntArray(mesh_facetexcoord.tolist()))

    self._attach_material()

    # defining ops required by update function
    self.transform_op = self.usd_xform.AddTransformOp()

  def get_facetexcoord_ranges(self, nmesh, arr):
    facetexcoords_ranges = [0]
    running_sum = 0
    for i in range(nmesh):
      running_sum += arr[i] * 3
      facetexcoords_ranges.append(running_sum)
    return facetexcoords_ranges

  def _get_uv_geometry(self):
    mesh_texcoord_adr_from = self.model.mesh_texcoordadr[self.dataid]
    mesh_texcoord_adr_to = (
        self.model.mesh_texcoordadr[self.dataid + 1]
        if self.dataid < self.model.nmesh - 1
        else len(self.model.mesh_texcoord)
    )
    mesh_texcoord = self.model.mesh_texcoord[
        mesh_texcoord_adr_from:mesh_texcoord_adr_to
    ]

    mesh_facetexcoord_ranges = self.get_facetexcoord_ranges(
        self.model.nmesh, self.model.mesh_facenum
    )

    mesh_facetexcoord = self.model.mesh_facetexcoord.flatten()
    mesh_facetexcoord = mesh_facetexcoord[
        mesh_facetexcoord_ranges[self.dataid] : mesh_facetexcoord_ranges[
            self.dataid + 1
        ]
    ]

    mesh_facetexcoord[mesh_facetexcoord == len(mesh_texcoord)] = 0

    return mesh_texcoord, mesh_facetexcoord

  def _get_mesh_geometry(self):
    mesh_vert_adr_from = self.model.mesh_vertadr[self.dataid]
    mesh_vert_adr_to = (
        self.model.mesh_vertadr[self.dataid + 1]
        if self.dataid < self.model.nmesh - 1
        else len(self.model.mesh_vert)
    )
    mesh_vert = self.model.mesh_vert[mesh_vert_adr_from:mesh_vert_adr_to]

    mesh_face_adr_from = self.model.mesh_faceadr[self.dataid]
    mesh_face_adr_to = (
        self.model.mesh_faceadr[self.dataid + 1]
        if self.dataid < self.model.nmesh - 1
        else len(self.model.mesh_face)
    )
    mesh_face = self.model.mesh_face[mesh_face_adr_from:mesh_face_adr_to]

    mesh_facenum = self.model.mesh_facenum[self.dataid]

    return mesh_vert, mesh_face, mesh_facenum

  def _attach_material(self):
    mtl_path = Sdf.Path(f"/World/_materials/Material_{self.obj_name}")
    mtl = UsdShade.Material.Define(self.stage, mtl_path)

    if self.texture_file:
      bsdf_shader = UsdShade.Shader.Define(
          self.stage, mtl_path.AppendPath("Principled_BSDF")
      )
      image_shader = UsdShade.Shader.Define(
          self.stage, mtl_path.AppendPath("Image_Texture")
      )
      uvmap_shader = UsdShade.Shader.Define(
          self.stage, mtl_path.AppendPath("uvmap")
      )

      # setting the bsdf shader attributes
      bsdf_shader.CreateIdAttr("UsdPreviewSurface")
      bsdf_shader.CreateInput(
          "diffuseColor", Sdf.ValueTypeNames.Color3f
      ).ConnectToSource(image_shader.ConnectableAPI(), "rgb")
      bsdf_shader.CreateInput("opacity", Sdf.ValueTypeNames.Float).Set(
          float(self.rgba[-1])
      )
      bsdf_shader.CreateInput("metallic", Sdf.ValueTypeNames.Float).Set(
          self.geom.shininess
      )
      bsdf_shader.CreateInput("roughness", Sdf.ValueTypeNames.Float).Set(
          1.0 - self.geom.shininess
      )

      mtl.CreateSurfaceOutput().ConnectToSource(
          bsdf_shader.ConnectableAPI(), "surface"
      )

      self.usd_mesh.GetPrim().ApplyAPI(UsdShade.MaterialBindingAPI)
      UsdShade.MaterialBindingAPI(self.usd_mesh).Bind(mtl)

      # setting the image texture attributes
      image_shader.CreateIdAttr("UsdUVTexture")
      image_shader.CreateInput("file", Sdf.ValueTypeNames.Asset).Set(
          self.texture_file
      )
      image_shader.CreateInput(
          "sourceColorSpace", Sdf.ValueTypeNames.Token
      ).Set("sRGB")
      image_shader.CreateInput("wrapS", Sdf.ValueTypeNames.Token).Set("repeat")
      image_shader.CreateInput("wrapT", Sdf.ValueTypeNames.Token).Set("repeat")
      image_shader.CreateInput("st", Sdf.ValueTypeNames.Float2).ConnectToSource(
          uvmap_shader.ConnectableAPI(), "result"
      )
      image_shader.CreateOutput("rgb", Sdf.ValueTypeNames.Float3)

      # setting uvmap shader attributes
      uvmap_shader.CreateIdAttr("UsdPrimvarReader_float2")
      uvmap_shader.CreateInput("varname", Sdf.ValueTypeNames.Token).Set("UVMap")
      uvmap_shader.CreateOutput("results", Sdf.ValueTypeNames.Float2)
    else:
      bsdf_shader = UsdShade.Shader.Define(
          self.stage, mtl_path.AppendPath("Principled_BSDF")
      )

      # settings the bsdf shader attributes
      bsdf_shader.CreateIdAttr("UsdPreviewSurface")

      bsdf_shader.CreateInput("diffuseColor", Sdf.ValueTypeNames.Color3f).Set(
          tuple(self.rgba[0:3])
      )
      bsdf_shader.CreateInput("opacity", Sdf.ValueTypeNames.Float).Set(
          float(self.rgba[-1])
      )
      bsdf_shader.CreateInput("metallic", Sdf.ValueTypeNames.Float).Set(
          self.geom.shininess
      )
      bsdf_shader.CreateInput("roughness", Sdf.ValueTypeNames.Float).Set(
          1.0 - self.geom.shininess
      )

    mtl.CreateSurfaceOutput().ConnectToSource(
        bsdf_shader.ConnectableAPI(), "surface"
    )

    self.usd_mesh.GetPrim().ApplyAPI(UsdShade.MaterialBindingAPI)
    UsdShade.MaterialBindingAPI(self.usd_mesh).Bind(mtl)

  def update(self, pos: np.ndarray, mat: np.ndarray, visible: bool, frame: int):
    transformation_mat = mujoco.usd.utils.create_transform_matrix(
        rotation_matrix=mat, translation_vector=pos
    ).T
    self.transform_op.Set(Gf.Matrix4d(transformation_mat.tolist()), frame)
    self.update_visibility(visible, frame)

  def update_visibility(self, visible: bool, frame: int):
    if visible:
      self.usd_prim.GetAttribute("visibility").Set("inherited", frame)
    else:
      self.usd_prim.GetAttribute("visibility").Set("invisible", frame)


class USDPrimitiveMesh:

  def __init__(
      self,
      stage: Usd.Stage,
      geom: mujoco.MjvGeom,
<<<<<<< HEAD
      objid: str,
      rgba: np.ndarray = np.array([1, 1, 1, 1]),
=======
      obj_name: str,
      rgba: Tuple[int, ...] = (1, 1, 1, 1),
>>>>>>> 7013c288
      texture_file: Optional[str] = None,
  ):
    self.stage = stage
    self.geom = geom
    self.obj_name = obj_name
    self.rgba = rgba
    self.texture_file = texture_file

    self.usd_prim = Usd.Prim()
    self.usd_mesh = UsdGeom.Mesh()
    self.prim_mesh = None
    self.transform_op = Gf.Matrix4d(1.)

  def _set_refinement_properties(self):
    self.usd_prim.GetAttribute("subdivisionScheme").Set("none")

  def _get_uv_geometry(self):

    assert self.prim_mesh

    x_scale, y_scale = self.geom.texrepeat

    mesh_texcoord = np.array(self.prim_mesh.triangle_uvs)
    mesh_facetexcoord = np.asarray(self.prim_mesh.triangles)

    x_multiplier, y_multiplier = 1, 1
    if self.geom.texuniform:
      x_multiplier, y_multiplier = self.geom.size[:2]

    mesh_texcoord[:, 0] *= x_scale * x_multiplier
    mesh_texcoord[:, 1] *= y_scale * y_multiplier

    return mesh_texcoord, mesh_facetexcoord.flatten()

  def _get_mesh_geometry(self):

    assert self.prim_mesh

    # get mesh geometry from the open3d mesh model
    mesh_vert = np.asarray(self.prim_mesh.vertices)
    mesh_face = np.asarray(self.prim_mesh.triangles)

    return mesh_vert, mesh_face, len(mesh_face)

  def _attach_material(self):
    mtl_path = Sdf.Path(f"/World/_materials/Material_{self.obj_name}")
    mtl = UsdShade.Material.Define(self.stage, mtl_path)
    if self.texture_file:
      bsdf_shader = UsdShade.Shader.Define(
          self.stage, mtl_path.AppendPath("Principled_BSDF")
      )
      image_shader = UsdShade.Shader.Define(
          self.stage, mtl_path.AppendPath("Image_Texture")
      )
      uvmap_shader = UsdShade.Shader.Define(
          self.stage, mtl_path.AppendPath("uvmap")
      )

      # setting the bsdf shader attributes
      bsdf_shader.CreateIdAttr("UsdPreviewSurface")
      bsdf_shader.CreateInput(
          "diffuseColor", Sdf.ValueTypeNames.Color3f
      ).ConnectToSource(image_shader.ConnectableAPI(), "rgb")
      bsdf_shader.CreateInput("opacity", Sdf.ValueTypeNames.Float).Set(
          float(self.rgba[-1])
      )
      bsdf_shader.CreateInput("metallic", Sdf.ValueTypeNames.Float).Set(
          self.geom.shininess
      )
      bsdf_shader.CreateInput("roughness", Sdf.ValueTypeNames.Float).Set(
          1.0 - self.geom.shininess
      )

      mtl.CreateSurfaceOutput().ConnectToSource(
          bsdf_shader.ConnectableAPI(), "surface"
      )

      self.usd_mesh.GetPrim().ApplyAPI(UsdShade.MaterialBindingAPI)
      UsdShade.MaterialBindingAPI(self.usd_mesh).Bind(mtl)

      # setting the image texture attributes
      image_shader.CreateIdAttr("UsdUVTexture")
      image_shader.CreateInput("file", Sdf.ValueTypeNames.Asset).Set(
          self.texture_file
      )
      image_shader.CreateInput(
          "sourceColorSpace", Sdf.ValueTypeNames.Token
      ).Set("sRGB")
      image_shader.CreateInput("wrapS", Sdf.ValueTypeNames.Token).Set("repeat")
      image_shader.CreateInput("wrapT", Sdf.ValueTypeNames.Token).Set("repeat")
      image_shader.CreateInput("st", Sdf.ValueTypeNames.Float2).ConnectToSource(
          uvmap_shader.ConnectableAPI(), "result"
      )
      image_shader.CreateOutput("rgb", Sdf.ValueTypeNames.Float3)

      # setting uvmap shader attributes
      uvmap_shader.CreateIdAttr("UsdPrimvarReader_float2")
      uvmap_shader.CreateInput("varname", Sdf.ValueTypeNames.Token).Set("UVMap")
      uvmap_shader.CreateOutput("results", Sdf.ValueTypeNames.Float2)
    else:
      bsdf_shader = UsdShade.Shader.Define(
          self.stage, mtl_path.AppendPath("Principled_BSDF")
      )

      # settings the bsdf shader attributes
      bsdf_shader.CreateIdAttr("UsdPreviewSurface")
      bsdf_shader.CreateInput("diffuseColor", Sdf.ValueTypeNames.Color3f).Set(
          tuple(self.rgba[:3])
      )
      bsdf_shader.CreateInput("opacity", Sdf.ValueTypeNames.Float).Set(
          float(self.rgba[-1])
      )
      bsdf_shader.CreateInput("metallic", Sdf.ValueTypeNames.Float).Set(
          self.geom.shininess
      )
      bsdf_shader.CreateInput("roughness", Sdf.ValueTypeNames.Float).Set(
          1.0 - self.geom.shininess
      )

    mtl.CreateSurfaceOutput().ConnectToSource(
        bsdf_shader.ConnectableAPI(), "surface"
    )

    self.usd_mesh.GetPrim().ApplyAPI(UsdShade.MaterialBindingAPI)
    UsdShade.MaterialBindingAPI(self.usd_mesh).Bind(mtl)

  def update(self, pos: np.ndarray, mat: np.ndarray, visible: bool, frame: int):
    transformation_mat = mujoco.usd.utils.create_transform_matrix(
        rotation_matrix=mat, translation_vector=pos
    ).T
    self.transform_op.Set(Gf.Matrix4d(transformation_mat.tolist()), frame)
    self.update_visibility(visible, frame)

  def update_visibility(self, visible: bool, frame: int):
    if visible:
      self.usd_prim.GetAttribute("visibility").Set("inherited", frame)
    else:
      self.usd_prim.GetAttribute("visibility").Set("invisible", frame)


class USDPrimitive:

  def __init__(
      self,
      stage: Usd.Stage,
      geom: mujoco.MjvGeom,
<<<<<<< HEAD
      objid: str,
      rgba: np.ndarray = np.array([1, 1, 1, 1]),
=======
      obj_name: str,
      rgba: Tuple[int, ...] = (1, 1, 1, 1),
>>>>>>> 7013c288
      texture_file: Optional[str] = None,
  ):
    self.stage = stage
    self.geom = geom
    self.obj_name = obj_name
    self.rgba = rgba
    self.texture_file = texture_file

    self.usd_prim = Usd.Prim()
    self.usd_primitive_shape = Usd.PrimitiveShape()
    self.transform_op = Gf.Matrix4d(1.)

  def _set_refinement_properties(self):
    self.usd_prim.GetAttribute("subdivisionScheme").Set("none")

  def _attach_material(self):
    mtl_path = Sdf.Path(f"/World/_materials/Material_{self.obj_name}")
    mtl = UsdShade.Material.Define(self.stage, mtl_path)
    if self.texture_file:
      bsdf_shader = UsdShade.Shader.Define(
          self.stage, mtl_path.AppendPath("Principled_BSDF")
      )
      image_shader = UsdShade.Shader.Define(
          self.stage, mtl_path.AppendPath("Image_Texture")
      )
      uvmap_shader = UsdShade.Shader.Define(
          self.stage, mtl_path.AppendPath("uvmap")
      )

      # settings the bsdf shader attributes
      bsdf_shader.CreateIdAttr("UsdPreviewSurface")
      bsdf_shader.CreateInput(
          "diffuseColor", Sdf.ValueTypeNames.Color3f
      ).ConnectToSource(image_shader.ConnectableAPI(), "rgb")
      bsdf_shader.CreateInput("opacity", Sdf.ValueTypeNames.Float).Set(
          float(self.rgba[-1])
      )
      bsdf_shader.CreateInput("metallic", Sdf.ValueTypeNames.Float).Set(
          self.geom.shininess
      )
      bsdf_shader.CreateInput("roughness", Sdf.ValueTypeNames.Float).Set(
          1.0 - self.geom.shininess
      )

      mtl.CreateSurfaceOutput().ConnectToSource(
          bsdf_shader.ConnectableAPI(), "surface"
      )

      self.usd_primitive_shape.GetPrim().ApplyAPI(UsdShade.MaterialBindingAPI)
      UsdShade.MaterialBindingAPI(self.usd_primitive_shape).Bind(mtl)

      # setting the image texture attributes
      image_shader.CreateIdAttr("UsdUVTexture")
      image_shader.CreateInput("file", Sdf.ValueTypeNames.Asset).Set(
          self.texture_file
      )
      image_shader.CreateInput(
          "sourceColorSpace", Sdf.ValueTypeNames.Token
      ).Set("sRGB")
      image_shader.CreateInput("st", Sdf.ValueTypeNames.Float2).ConnectToSource(
          uvmap_shader.ConnectableAPI(), "result"
      )
      image_shader.CreateOutput("rgb", Sdf.ValueTypeNames.Float3)

      # setting uvmap shader attributes
      uvmap_shader.CreateIdAttr("UsdPrimvarReader_float2")
      uvmap_shader.CreateInput("varname", Sdf.ValueTypeNames.Token).Set("UVMap")
      uvmap_shader.CreateOutput("results", Sdf.ValueTypeNames.Float2)
    else:
      bsdf_shader = UsdShade.Shader.Define(
          self.stage, mtl_path.AppendPath("Principled_BSDF")
      )

      # settings the bsdf shader attributes
      bsdf_shader.CreateIdAttr("UsdPreviewSurface")
      bsdf_shader.CreateInput("diffuseColor", Sdf.ValueTypeNames.Color3f).Set(
          tuple(self.rgba[:3])
      )
      bsdf_shader.CreateInput("opacity", Sdf.ValueTypeNames.Float).Set(
          float(self.rgba[-1])
      )
      bsdf_shader.CreateInput("metallic", Sdf.ValueTypeNames.Float).Set(
          self.geom.shininess
      )
      bsdf_shader.CreateInput("roughness", Sdf.ValueTypeNames.Float).Set(
          1.0 - self.geom.shininess
      )

    mtl.CreateSurfaceOutput().ConnectToSource(
        bsdf_shader.ConnectableAPI(), "surface"
    )

    self.usd_primitive_shape.GetPrim().ApplyAPI(UsdShade.MaterialBindingAPI)
    UsdShade.MaterialBindingAPI(self.usd_primitive_shape).Bind(mtl)

  def update(self, pos: np.ndarray, mat: np.ndarray, visible: bool, frame: int):
    transformation_mat = mujoco.usd.utils.create_transform_matrix(
        rotation_matrix=mat, translation_vector=pos
    ).T
    self.transform_op.Set(Gf.Matrix4d(transformation_mat.tolist()), frame)
    self.update_visibility(visible, frame)

  def update_visibility(self, visible: bool, frame: int):
    if visible:
      self.usd_prim.GetAttribute("visibility").Set("inherited", frame)
    else:
      self.usd_prim.GetAttribute("visibility").Set("invisible", frame)


class USDCapsule(USDPrimitive):

  def __init__(
      self,
      stage: Usd.Stage,
      geom: mujoco.MjvGeom,
<<<<<<< HEAD
      objid: str,
      rgba: np.ndarray = np.array([1, 1, 1, 1]),
=======
      obj_name: str,
      rgba: Tuple[int, ...] = (1, 1, 1, 1),
>>>>>>> 7013c288
      texture_file: Optional[str] = None,
  ):

    super().__init__(stage, geom, obj_name, rgba, texture_file)

    xform_path = f"/World/Capsule_Xform_{obj_name}"
    capsule_path = f"{xform_path}/Capsule_{obj_name}"
    self.usd_xform = UsdGeom.Xform.Define(stage, xform_path)
    self.usd_primitive_shape = UsdGeom.Capsule.Define(stage, capsule_path)
    self.usd_prim = stage.GetPrimAtPath(capsule_path)

    # defining ops required by update function
    self.transform_op = self.usd_xform.AddTransformOp()
    self.scale_op = self.usd_xform.AddScaleOp()

    # setting attributes for the shape
    self._set_size_attributes()
    self._attach_material()

    self._set_refinement_properties()

  def _set_size_attributes(self):
    self.usd_primitive_shape.GetRadiusAttr().Set(float(self.geom.size[0]))
    self.usd_primitive_shape.GetHeightAttr().Set(
        float(self.geom.size[2] * 2)
    )  # mujoco gives the half length


class USDEllipsoid(USDPrimitive):

  def __init__(
      self,
      stage: Usd.Stage,
      geom: mujoco.MjvGeom,
<<<<<<< HEAD
      objid: str,
      rgba: np.ndarray = np.array([1, 1, 1, 1]),
=======
      obj_name: str,
      rgba: Tuple[int, ...] = (1, 1, 1, 1),
>>>>>>> 7013c288
      texture_file: Optional[str] = None,
  ):

    super().__init__(stage, geom, obj_name, rgba, texture_file)

    xform_path = f"/World/Ellipsoid_Xform_{obj_name}"
    ellipsoid_path = f"{xform_path}/Ellipsoid_{obj_name}"
    self.usd_xform = UsdGeom.Xform.Define(stage, xform_path)
    self.usd_primitive_shape = UsdGeom.Sphere.Define(stage, ellipsoid_path)
    self.usd_prim = stage.GetPrimAtPath(ellipsoid_path)

    # defining ops required by update function
    self.transform_op = self.usd_xform.AddTransformOp()
    self.scale_op = self.usd_xform.AddScaleOp()

    # setting attributes for the shape
    self._set_size_attributes()
    self._attach_material()

    self._set_refinement_properties()

  def _set_size_attributes(self):
    self.scale_op.Set(Gf.Vec3d(self.geom.size.tolist()))


class USDCubeMesh(USDPrimitiveMesh):

  def __init__(
      self,
      stage: Usd.Stage,
      geom: mujoco.MjvGeom,
<<<<<<< HEAD
      objid: str,
      rgba: np.ndarray = np.array([1, 1, 1, 1]),
=======
      obj_name: str,
      rgba: Tuple[int, ...] = (1, 1, 1, 1),
>>>>>>> 7013c288
      texture_file: Optional[str] = None,
  ):

    super().__init__(stage, geom, obj_name, rgba, texture_file)

    xform_path = f"/World/CubeMesh_Xform_{obj_name}"
    mesh_path = f"{xform_path}/CubeMesh_{obj_name}"
    self.usd_xform = UsdGeom.Xform.Define(stage, xform_path)
    self.usd_mesh = UsdGeom.Mesh.Define(stage, mesh_path)
    self.usd_prim = stage.GetPrimAtPath(mesh_path)

    self.prim_mesh = o3d.geometry.TriangleMesh.create_box(
        width=self.geom.size[0] * 2,
        height=self.geom.size[1] * 2,
        depth=self.geom.size[2] * 2,
    )

    self.prim_mesh.translate(-self.prim_mesh.get_center())

    mesh_vert, mesh_face, mesh_facenum = self._get_mesh_geometry()
    self.usd_mesh.GetPointsAttr().Set(mesh_vert)
    self.usd_mesh.GetFaceVertexCountsAttr().Set(
        [3 for _ in range(mesh_facenum)]
    )
    self.usd_mesh.GetFaceVertexIndicesAttr().Set(mesh_face)

    # setting mesh uv properties
    mesh_texcoord, mesh_facetexcoord = self._get_uv_geometry()
    self.texcoords = UsdGeom.PrimvarsAPI(self.usd_mesh).CreatePrimvar(
        "UVMap", Sdf.ValueTypeNames.TexCoord2fArray, UsdGeom.Tokens.faceVarying
    )

    self.texcoords.Set(mesh_texcoord)
    self.texcoords.SetIndices(Vt.IntArray([i for i in range(mesh_facenum * 3)]))

    self._set_refinement_properties()

    # setting attributes for the shape
    self._attach_material()

    # defining ops required by update function
    self.transform_op = self.usd_xform.AddTransformOp()


class USDSphereMesh(USDPrimitiveMesh):

  def __init__(
      self,
      stage: Usd.Stage,
      geom: mujoco.MjvGeom,
<<<<<<< HEAD
      objid: str,
      rgba: np.ndarray = np.array([1, 1, 1, 1]),
=======
      obj_name: str,
      rgba: Tuple[int, ...] = (1, 1, 1, 1),
>>>>>>> 7013c288
      texture_file: Optional[str] = None,
  ):

    super().__init__(stage, geom, obj_name, rgba, texture_file)

    xform_path = f"/World/SphereMesh_Xform_{obj_name}"
    mesh_path = f"{xform_path}/SphereMesh_{obj_name}"
    self.usd_xform = UsdGeom.Xform.Define(stage, xform_path)
    self.usd_mesh = UsdGeom.Mesh.Define(stage, mesh_path)
    self.usd_prim = stage.GetPrimAtPath(mesh_path)

    self.prim_mesh = o3d.geometry.TriangleMesh.create_sphere(
        radius=float(self.geom.size[0])
    )

    self.prim_mesh.translate(-self.prim_mesh.get_center())

    mesh_vert, mesh_face, mesh_facenum = self._get_mesh_geometry()
    self.usd_mesh.GetPointsAttr().Set(mesh_vert)
    self.usd_mesh.GetFaceVertexCountsAttr().Set(
        [3 for _ in range(mesh_facenum)]
    )
    self.usd_mesh.GetFaceVertexIndicesAttr().Set(mesh_face)

    # setting mesh uv properties
    mesh_texcoord, mesh_facetexcoord = self._get_uv_geometry()
    self.texcoords = UsdGeom.PrimvarsAPI(self.usd_mesh).CreatePrimvar(
        "UVMap", Sdf.ValueTypeNames.TexCoord2fArray, UsdGeom.Tokens.faceVarying
    )

    self.texcoords.Set(mesh_texcoord)
    self.texcoords.SetIndices(Vt.IntArray([i for i in range(mesh_facenum * 3)]))

    self._set_refinement_properties()

    # setting attributes for the shape
    self._attach_material()

    # defining ops required by update function
    self.transform_op = self.usd_xform.AddTransformOp()


class USDCylinderMesh(USDPrimitiveMesh):

  def __init__(
      self,
      stage: Usd.Stage,
      geom: mujoco.MjvGeom,
<<<<<<< HEAD
      objid: str,
      rgba: np.ndarray = np.array([1, 1, 1, 1]),
=======
      obj_name: str,
      rgba: Tuple[int, ...] = (1, 1, 1, 1),
>>>>>>> 7013c288
      texture_file: Optional[str] = None,
  ):

    super().__init__(stage, geom, obj_name, rgba, texture_file)

    xform_path = f"/World/CylinderMesh_Xform_{obj_name}"
    mesh_path = f"{xform_path}/CylinderMesh_{obj_name}"
    self.usd_xform = UsdGeom.Xform.Define(stage, xform_path)
    self.usd_mesh = UsdGeom.Mesh.Define(stage, mesh_path)
    self.usd_prim = stage.GetPrimAtPath(mesh_path)

    self.prim_mesh = o3d.geometry.TriangleMesh.create_cylinder(
        radius=self.geom.size[0],
        height=self.geom.size[2] * 2,
    )

    self.prim_mesh.translate(-self.prim_mesh.get_center())

    mesh_vert, mesh_face, mesh_facenum = self._get_mesh_geometry()
    self.usd_mesh.GetPointsAttr().Set(mesh_vert)
    self.usd_mesh.GetFaceVertexCountsAttr().Set(
        [3 for _ in range(mesh_facenum)]
    )
    self.usd_mesh.GetFaceVertexIndicesAttr().Set(mesh_face)

    # setting mesh uv properties
    mesh_texcoord, mesh_facetexcoord = self._get_uv_geometry()
    self.texcoords = UsdGeom.PrimvarsAPI(self.usd_mesh).CreatePrimvar(
        "UVMap", Sdf.ValueTypeNames.TexCoord2fArray, UsdGeom.Tokens.faceVarying
    )

    self.texcoords.Set(mesh_texcoord)
    self.texcoords.SetIndices(Vt.IntArray([i for i in range(mesh_facenum * 3)]))

    self._set_refinement_properties()

    # setting attributes for the shape
    self._attach_material()

    # defining ops required by update function
    self.transform_op = self.usd_xform.AddTransformOp()


class USDPlaneMesh(USDPrimitiveMesh):

  def __init__(
      self,
      stage: Usd.Stage,
      geom: mujoco.MjvGeom,
<<<<<<< HEAD
      objid: str,
      rgba: np.ndarray = np.array([1, 1, 1, 1]),
=======
      obj_name: str,
      rgba: Tuple[int, ...] = (1, 1, 1, 1),
>>>>>>> 7013c288
      texture_file: Optional[str] = None,
  ):

    super().__init__(stage, geom, obj_name, rgba, texture_file)

    xform_path = f"/World/Plane_Xform_{obj_name}"
    plane_path = f"{xform_path}/PlaneMesh_{obj_name}"
    self.usd_xform = UsdGeom.Xform.Define(stage, xform_path)
    self.usd_mesh = UsdGeom.Mesh.Define(stage, plane_path)
    self.usd_prim = stage.GetPrimAtPath(plane_path)

    self.prim_mesh = o3d.geometry.TriangleMesh.create_box(
        width=self.geom.size[0] * 2 if self.geom.size[0] > 0 else 100,
        height=self.geom.size[1] * 2 if self.geom.size[1] > 0 else 100,
        depth=0.001,
    )

    self.prim_mesh.translate(-self.prim_mesh.get_center())

    mesh_vert, mesh_face, mesh_facenum = self._get_mesh_geometry()
    self.usd_mesh.GetPointsAttr().Set(mesh_vert)
    self.usd_mesh.GetFaceVertexCountsAttr().Set(
        [3 for _ in range(mesh_facenum)]
    )
    self.usd_mesh.GetFaceVertexIndicesAttr().Set(mesh_face)

    # setting mesh uv properties
    mesh_texcoord, mesh_facetexcoord = self._get_uv_geometry()
    self.texcoords = UsdGeom.PrimvarsAPI(self.usd_mesh).CreatePrimvar(
        "UVMap", Sdf.ValueTypeNames.TexCoord2fArray, UsdGeom.Tokens.faceVarying
    )

    self.texcoords.Set(mesh_texcoord)
    self.texcoords.SetIndices(Vt.IntArray([i for i in range(mesh_facenum * 3)]))

    self._set_refinement_properties()

    # setting attributes for the shape
    self._attach_material()

    # defining ops required by update function
    self.transform_op = self.usd_xform.AddTransformOp()


class USDSphereLight:

  def __init__(
<<<<<<< HEAD
      self, stage: Usd.Stage, objid: str, radius: Optional[float] = 0.3
=======
      self, stage: Usd.Stage, obj_name: str, radius: Optional[float] = 0.3
>>>>>>> 7013c288
  ):
    self.stage = stage

    xform_path = f"/World/Light_Xform_{obj_name}"
    light_path = f"{xform_path}/Light_{obj_name}"
    self.usd_xform = UsdGeom.Xform.Define(stage, xform_path)
    self.usd_light = UsdLux.SphereLight.Define(stage, light_path)
    self.usd_prim = stage.GetPrimAtPath(light_path)

    # we assume in mujoco that all lights are point lights
    self.usd_light.GetRadiusAttr().Set(radius)
    self.usd_light.GetTreatAsPointAttr().Set(False)
    self.usd_light.GetNormalizeAttr().Set(True)

    # defining ops required by update function
    self.translate_op = self.usd_xform.AddTranslateOp()

  def update(
      self, pos: np.ndarray, intensity: int, color: np.ndarray, frame: int
  ):
    self.translate_op.Set(Gf.Vec3d(pos.tolist()), frame)

    if not np.any(pos):
      intensity = 0

    self.usd_light.GetIntensityAttr().Set(intensity)
    self.usd_light.GetColorAttr().Set(Gf.Vec3d(color.tolist()))


class USDDomeLight:

<<<<<<< HEAD
  def __init__(self, stage: Usd.Stage, objid: str):
=======
  def __init__(self, stage: Usd.Stage, obj_name: str):
>>>>>>> 7013c288
    self.stage = stage

    xform_path = f"/World/Light_Xform_{obj_name}"
    light_path = f"{xform_path}/Light_{obj_name}"
    self.usd_xform = UsdGeom.Xform.Define(stage, xform_path)
    self.usd_light = UsdLux.DomeLight.Define(stage, light_path)
    self.usd_prim = stage.GetPrimAtPath(light_path)

    # we assume in mujoco that all lights are point lights
    self.usd_light.GetNormalizeAttr().Set(True)

  def update(self, intensity: int, color: np.ndarray, frame: int):

    self.usd_light.GetIntensityAttr().Set(intensity)
    self.usd_light.GetExposureAttr().Set(0.0)
    self.usd_light.GetColorAttr().Set(Gf.Vec3d(color.tolist()))


class USDCamera:

<<<<<<< HEAD
  def __init__(self, stage: Usd.Stage, objid: str):
=======
  def __init__(self, stage: Usd.Stage, obj_name: str):
>>>>>>> 7013c288
    self.stage = stage

    xform_path = f"/World/Camera_Xform_{obj_name}"
    camera_path = f"{xform_path}/Camera_{obj_name}"
    self.usd_xform = UsdGeom.Xform.Define(stage, xform_path)
    self.usd_camera = UsdGeom.Camera.Define(stage, camera_path)
    self.usd_prim = stage.GetPrimAtPath(camera_path)

    # defining ops required by update function
    self.transform_op = self.usd_xform.AddTransformOp()

    # self.usd_camera.CreateFocalLengthAttr().Set(18.14756) # default in omniverse
    self.usd_camera.CreateFocalLengthAttr().Set(12)
    self.usd_camera.CreateFocusDistanceAttr().Set(400)

    self.usd_camera.GetHorizontalApertureAttr().Set(12)

    self.usd_camera.GetClippingRangeAttr().Set(Gf.Vec2f(1e-4, 1e6))

  def update(self, cam_pos: np.ndarray, cam_mat: np.ndarray, frame: int):

    transformation_mat = mujoco.usd.utils.create_transform_matrix(
        rotation_matrix=cam_mat, translation_vector=cam_pos
    ).T
    self.transform_op.Set(Gf.Matrix4d(transformation_mat.tolist()), frame)<|MERGE_RESOLUTION|>--- conflicted
+++ resolved
@@ -37,11 +37,7 @@
       stage: Usd.Stage,
       model: mujoco.MjModel,
       geom: mujoco.MjvGeom,
-<<<<<<< HEAD
-      objid: str,
-=======
       obj_name: str,
->>>>>>> 7013c288
       dataid: int,
       rgba: np.ndarray = np.array([1, 1, 1, 1]),
       texture_file: Optional[str] = None,
@@ -240,13 +236,8 @@
       self,
       stage: Usd.Stage,
       geom: mujoco.MjvGeom,
-<<<<<<< HEAD
-      objid: str,
+      obj_name: str,
       rgba: np.ndarray = np.array([1, 1, 1, 1]),
-=======
-      obj_name: str,
-      rgba: Tuple[int, ...] = (1, 1, 1, 1),
->>>>>>> 7013c288
       texture_file: Optional[str] = None,
   ):
     self.stage = stage
@@ -393,13 +384,8 @@
       self,
       stage: Usd.Stage,
       geom: mujoco.MjvGeom,
-<<<<<<< HEAD
-      objid: str,
+      obj_name: str,
       rgba: np.ndarray = np.array([1, 1, 1, 1]),
-=======
-      obj_name: str,
-      rgba: Tuple[int, ...] = (1, 1, 1, 1),
->>>>>>> 7013c288
       texture_file: Optional[str] = None,
   ):
     self.stage = stage
@@ -410,7 +396,7 @@
 
     self.usd_prim = Usd.Prim()
     self.usd_primitive_shape = Usd.PrimitiveShape()
-    self.transform_op = Gf.Matrix4d(1.)
+    self.transform_op = Usd.TransformOp()
 
   def _set_refinement_properties(self):
     self.usd_prim.GetAttribute("subdivisionScheme").Set("none")
@@ -496,7 +482,7 @@
     UsdShade.MaterialBindingAPI(self.usd_primitive_shape).Bind(mtl)
 
   def update(self, pos: np.ndarray, mat: np.ndarray, visible: bool, frame: int):
-    transformation_mat = mujoco.usd.utils.create_transform_matrix(
+    transformation_mat = mujoco.usd_util.create_transform_matrix(
         rotation_matrix=mat, translation_vector=pos
     ).T
     self.transform_op.Set(Gf.Matrix4d(transformation_mat.tolist()), frame)
@@ -515,13 +501,8 @@
       self,
       stage: Usd.Stage,
       geom: mujoco.MjvGeom,
-<<<<<<< HEAD
-      objid: str,
+      obj_name: str,
       rgba: np.ndarray = np.array([1, 1, 1, 1]),
-=======
-      obj_name: str,
-      rgba: Tuple[int, ...] = (1, 1, 1, 1),
->>>>>>> 7013c288
       texture_file: Optional[str] = None,
   ):
 
@@ -556,13 +537,8 @@
       self,
       stage: Usd.Stage,
       geom: mujoco.MjvGeom,
-<<<<<<< HEAD
-      objid: str,
+      obj_name: str,
       rgba: np.ndarray = np.array([1, 1, 1, 1]),
-=======
-      obj_name: str,
-      rgba: Tuple[int, ...] = (1, 1, 1, 1),
->>>>>>> 7013c288
       texture_file: Optional[str] = None,
   ):
 
@@ -594,13 +570,8 @@
       self,
       stage: Usd.Stage,
       geom: mujoco.MjvGeom,
-<<<<<<< HEAD
-      objid: str,
+      obj_name: str,
       rgba: np.ndarray = np.array([1, 1, 1, 1]),
-=======
-      obj_name: str,
-      rgba: Tuple[int, ...] = (1, 1, 1, 1),
->>>>>>> 7013c288
       texture_file: Optional[str] = None,
   ):
 
@@ -651,13 +622,8 @@
       self,
       stage: Usd.Stage,
       geom: mujoco.MjvGeom,
-<<<<<<< HEAD
-      objid: str,
+      obj_name: str,
       rgba: np.ndarray = np.array([1, 1, 1, 1]),
-=======
-      obj_name: str,
-      rgba: Tuple[int, ...] = (1, 1, 1, 1),
->>>>>>> 7013c288
       texture_file: Optional[str] = None,
   ):
 
@@ -670,7 +636,7 @@
     self.usd_prim = stage.GetPrimAtPath(mesh_path)
 
     self.prim_mesh = o3d.geometry.TriangleMesh.create_sphere(
-        radius=float(self.geom.size[0])
+        radius=float(self.geom.size[0]), create_uv_map=True
     )
 
     self.prim_mesh.translate(-self.prim_mesh.get_center())
@@ -706,13 +672,8 @@
       self,
       stage: Usd.Stage,
       geom: mujoco.MjvGeom,
-<<<<<<< HEAD
-      objid: str,
+      obj_name: str,
       rgba: np.ndarray = np.array([1, 1, 1, 1]),
-=======
-      obj_name: str,
-      rgba: Tuple[int, ...] = (1, 1, 1, 1),
->>>>>>> 7013c288
       texture_file: Optional[str] = None,
   ):
 
@@ -727,6 +688,7 @@
     self.prim_mesh = o3d.geometry.TriangleMesh.create_cylinder(
         radius=self.geom.size[0],
         height=self.geom.size[2] * 2,
+        create_uv_map=True,
     )
 
     self.prim_mesh.translate(-self.prim_mesh.get_center())
@@ -762,13 +724,8 @@
       self,
       stage: Usd.Stage,
       geom: mujoco.MjvGeom,
-<<<<<<< HEAD
-      objid: str,
+      obj_name: str,
       rgba: np.ndarray = np.array([1, 1, 1, 1]),
-=======
-      obj_name: str,
-      rgba: Tuple[int, ...] = (1, 1, 1, 1),
->>>>>>> 7013c288
       texture_file: Optional[str] = None,
   ):
 
@@ -784,6 +741,8 @@
         width=self.geom.size[0] * 2 if self.geom.size[0] > 0 else 100,
         height=self.geom.size[1] * 2 if self.geom.size[1] > 0 else 100,
         depth=0.001,
+        create_uv_map=True,
+        map_texture_to_each_face=True,
     )
 
     self.prim_mesh.translate(-self.prim_mesh.get_center())
@@ -816,11 +775,7 @@
 class USDSphereLight:
 
   def __init__(
-<<<<<<< HEAD
-      self, stage: Usd.Stage, objid: str, radius: Optional[float] = 0.3
-=======
       self, stage: Usd.Stage, obj_name: str, radius: Optional[float] = 0.3
->>>>>>> 7013c288
   ):
     self.stage = stage
 
@@ -852,11 +807,7 @@
 
 class USDDomeLight:
 
-<<<<<<< HEAD
-  def __init__(self, stage: Usd.Stage, objid: str):
-=======
   def __init__(self, stage: Usd.Stage, obj_name: str):
->>>>>>> 7013c288
     self.stage = stage
 
     xform_path = f"/World/Light_Xform_{obj_name}"
@@ -869,7 +820,6 @@
     self.usd_light.GetNormalizeAttr().Set(True)
 
   def update(self, intensity: int, color: np.ndarray, frame: int):
-
     self.usd_light.GetIntensityAttr().Set(intensity)
     self.usd_light.GetExposureAttr().Set(0.0)
     self.usd_light.GetColorAttr().Set(Gf.Vec3d(color.tolist()))
@@ -877,11 +827,7 @@
 
 class USDCamera:
 
-<<<<<<< HEAD
-  def __init__(self, stage: Usd.Stage, objid: str):
-=======
   def __init__(self, stage: Usd.Stage, obj_name: str):
->>>>>>> 7013c288
     self.stage = stage
 
     xform_path = f"/World/Camera_Xform_{obj_name}"
@@ -903,7 +849,7 @@
 
   def update(self, cam_pos: np.ndarray, cam_mat: np.ndarray, frame: int):
 
-    transformation_mat = mujoco.usd.utils.create_transform_matrix(
+    transformation_mat = mujoco.usd_util.create_transform_matrix(
         rotation_matrix=cam_mat, translation_vector=cam_pos
     ).T
     self.transform_op.Set(Gf.Matrix4d(transformation_mat.tolist()), frame)